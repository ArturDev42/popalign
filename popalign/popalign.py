--- conflicted
+++ resolved
@@ -3894,10 +3894,6 @@
 		subtest = subtest[gidx,:]
 		genes = np.array(pop['genes']) # get original gene labels
 		genes = genes[nzidx[gidx]] 
-<<<<<<< HEAD
-=======
-		print(len(genes))
->>>>>>> fdc6cf61
 	else: 
 		raise Exception('The option usefiltered must be one of three strings: \'filtered\', \'unfiltered\', \'refilter\'')
 
@@ -4002,11 +3998,7 @@
 	plot_heatmap(pop, refcomp, lidx, clustersamples=False, clustercells=True, savename='refcomp%d_%s_%s' % (refcomp, reftype, sample), figsize=figsize, cmap='Purples', samplelimits=False, scalegenes=True, only=sample, equalncells=equalncells)
 	return lidx
 
-<<<<<<< HEAD
 def diffexp_testcomp(pop, refcomp=0, sample='', nbins=20, cutoff=.5, renderhists=True, usefiltered='filtered'):
-=======
-def diffexp_testcomp(pop, testcomp=0, sample='', nbins=20, cutoff=.5, renderhists=True, usefiltered='filtered'):
->>>>>>> fdc6cf61
 	'''
 	Find differentially expressed genes between a reference subpopulation
 	and the subpopulation of a sample that aligned to it
@@ -4084,10 +4076,6 @@
 		subtest = subtest[gidx,:]
 		genes = np.array(pop['genes']) # get original gene labels
 		genes = genes[nzidx[gidx]] 
-<<<<<<< HEAD
-		print(len(genes))
-=======
->>>>>>> fdc6cf61
 	else: 
 		raise Exception('The option usefiltered must be one of three strings: \'filtered\', \'unfiltered\', \'refilter\'')
 
@@ -4254,8 +4242,6 @@
 		genes = genes[nzidx] 
 		subref = Mref[:,idxref] # subset cells that match subpopulation refcomp
 		subtest = Mtest[:,idxtest] # subset cells that match subpopulation itest
-<<<<<<< HEAD
-
 	elif usefiltered =='refilter':
 		# Only keep the genes that are present in >10% of cells
 		nzidx = pop['nzidx']
@@ -4275,28 +4261,6 @@
 	else: 
 		raise Exception('The option usefiltered must be one of three strings: \'filtered\', \'unfiltered\', \'refilter\'')
 
-=======
-
-	elif usefiltered =='refilter':
-		# Only keep the genes that are present in >10% of cells
-		nzidx = pop['nzidx']
-		Mref = pop['samples'][xref]['M'][nzidx,:] # get reference sample matrix
-		Mtest = pop['samples'][xtest]['M'][nzidx,:]  # get test sample matrix
-		# Calculate the best set of genes for the current subset
-		subref = Mref[:,idxref] # subset cells that match subpopulation refcomp
-		subtest = Mtest[:,idxtest] # subset cells that match subpopulation itest
-		Mtot = ss.hstack((subref,subtest))
-		numexpr=np.sum(Mtot>0,axis=1)
-		percexpr = numexpr/np.size(Mtot,1)
-		gidx = np.where(percexpr>0.10)[0]
-		subref = subref[gidx,:]
-		subtest = subtest[gidx,:]
-		genes = np.array(pop['genes']) # get original gene labels
-		genes = genes[nzidx[gidx]] 
-	else: 
-		raise Exception('The option usefiltered must be one of three strings: \'filtered\', \'unfiltered\', \'refilter\'')
->>>>>>> fdc6cf61
-
 	subref = subref.toarray() # from sparse matrix to numpy array for slicing efficiency
 	subtest = subtest.toarray() # from sparse matrix to numpy array for slicing efficiency
 	
@@ -4426,11 +4390,7 @@
 	plot_heatmap(pop, refcomp, lidx, clustersamples=False, clustercells=True, savename='refpop%d_%s_%s_heatmap' % (refcomp,reftype, sample), figsize=(15,15), cmap='Purples', samplelimits=False, scalegenes=True, only=sample, equalncells=True)
 	return q_raw, genes_raw, lidx, upregulated, downregulated
 
-<<<<<<< HEAD
-def all_samples_diffexp(pop, nbins=20, cutoff=[], renderhists=True, usefiltered='filtered', tailthresh=0.001, plotL1 = False, plotRibbon = False):
-=======
 def all_samples_diffexp(pop, nbins=20, cutoff=[], renderhists=True, usefiltered='filtered', tailthresh=0.001,  plotL1 = False, plotRibbon = False):
->>>>>>> fdc6cf61
 	'''
 	Compute differentially expressed genes for all cell types and all samples. 
 
@@ -4624,11 +4584,7 @@
 			plot_L1_heatmap(pop, x, dname)
 
 	# Now plot ribbon plot for numbers of genes that have changed
-<<<<<<< HEAD
-	if plotRibbon:
-=======
 	if plotRibbon: 
->>>>>>> fdc6cf61
 		ribboncols = sns.color_palette('muted')
 		plot_ribbon_ngenes(pop, colors = ribboncols)
 
